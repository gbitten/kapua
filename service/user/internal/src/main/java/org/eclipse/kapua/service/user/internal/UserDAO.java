/*******************************************************************************
 * Copyright (c) 2011, 2016 Eurotech and/or its affiliates and others
 *
 * All rights reserved. This program and the accompanying materials
 * are made available under the terms of the Eclipse Public License v1.0
 * which accompanies this distribution, and is available at
 * http://www.eclipse.org/legal/epl-v10.html
 *
 * Contributors:
 *     Eurotech - initial API and implementation
 *
 *******************************************************************************/
package org.eclipse.kapua.service.user.internal;

import org.eclipse.kapua.KapuaEntityNotFoundException;
import org.eclipse.kapua.KapuaException;
import org.eclipse.kapua.commons.jpa.EntityManager;
import org.eclipse.kapua.commons.service.internal.ServiceDAO;
import org.eclipse.kapua.model.id.KapuaId;
import org.eclipse.kapua.model.query.KapuaQuery;
import org.eclipse.kapua.service.user.User;
import org.eclipse.kapua.service.user.UserCreator;
import org.eclipse.kapua.service.user.UserListResult;

/**
 * User DAO
 * 
 * @since 1.0
 *
 */
public class UserDAO extends ServiceDAO {

    /**
     * Creates and return new User
     * 
     * @param em
     * @param userCreator
     * @return
     * @throws KapuaException
     */
    public static User create(EntityManager em, UserCreator userCreator)
            throws KapuaException {
        //
        // Create User
        UserImpl userImpl = new UserImpl(userCreator.getScopeId(),
                userCreator.getName());

        userImpl.setDisplayName(userCreator.getDisplayName());
        userImpl.setEmail(userCreator.getEmail());
        userImpl.setPhoneNumber(userCreator.getPhoneNumber());
        userImpl.setUserType(userCreator.getUserType());
        userImpl.setExternalId(userCreator.getExternalId());

        return ServiceDAO.create(em, userImpl);
    }

    /**
     * Updates the provided user
     * 
     * @param em
     * @param user
     * @return
     * @throws KapuaException
     */
    public static User update(EntityManager em, User user)
            throws KapuaException {
        //
        // Update user
        UserImpl userImpl = (UserImpl) user;

        return ServiceDAO.update(em, UserImpl.class, userImpl);
    }

    /**
     * Deletes the user by user identifier
     * 
     * @param em
     * @param userId
     * @throws KapuaEntityNotFoundException
     *             If {@link User} is not found.
     */
<<<<<<< HEAD
    public static void delete(EntityManager em, KapuaId userId) {
=======
    public static void delete(EntityManager em, KapuaId userId)
            throws KapuaEntityNotFoundException {
>>>>>>> 0eb399ce
        ServiceDAO.delete(em, UserImpl.class, userId);
    }

    /**
     * Finds the user by user identifier
     * 
     * @param em
     * @param userId
     * @return
     */
    public static User find(EntityManager em, KapuaId userId) {
        return em.find(UserImpl.class, userId);
    }

    /**
     * Finds the user by name
     * 
     * @param em
     * @param name
     * @return
     */
    public static User findByName(EntityManager em, String name) {
        return ServiceDAO.findByField(em, UserImpl.class, "name", name);
    }

    /**
     * Returns the user list matching the provided query
     * 
     * @param em
     * @param userPermissionQuery
     * @return
     * @throws KapuaException
     */
    public static UserListResult query(EntityManager em, KapuaQuery<User> userPermissionQuery)
            throws KapuaException {
        return ServiceDAO.query(em, User.class, UserImpl.class, new UserListResultImpl(), userPermissionQuery);
    }

    /**
     * Returns the user count matching the provided query
     * 
     * @param em
     * @param userPermissionQuery
     * @return
     * @throws KapuaException
     */
    public static long count(EntityManager em, KapuaQuery<User> userPermissionQuery)
            throws KapuaException {
        return ServiceDAO.count(em, User.class, UserImpl.class, userPermissionQuery);
    }

}<|MERGE_RESOLUTION|>--- conflicted
+++ resolved
@@ -79,12 +79,8 @@
      * @throws KapuaEntityNotFoundException
      *             If {@link User} is not found.
      */
-<<<<<<< HEAD
-    public static void delete(EntityManager em, KapuaId userId) {
-=======
     public static void delete(EntityManager em, KapuaId userId)
             throws KapuaEntityNotFoundException {
->>>>>>> 0eb399ce
         ServiceDAO.delete(em, UserImpl.class, userId);
     }
 
