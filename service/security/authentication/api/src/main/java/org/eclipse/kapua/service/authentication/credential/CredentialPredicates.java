--- conflicted
+++ resolved
@@ -23,9 +23,6 @@
     public static final String USER_ID = "userId";
     public static final String CREDENTIAL_TYPE = "credentialType";
     public static final String CREDENTIAL_KEY = "credentialKey";
-<<<<<<< HEAD
-=======
     public static final String USER_NAME = "userName";
->>>>>>> 0eb399ce
 
 }