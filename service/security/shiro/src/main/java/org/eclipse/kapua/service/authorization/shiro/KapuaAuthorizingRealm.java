/*******************************************************************************
 * Copyright (c) 2011, 2016 Eurotech and/or its affiliates and others
 *
 * All rights reserved. This program and the accompanying materials
 * are made available under the terms of the Eclipse Public License v1.0
 * which accompanies this distribution, and is available at
 * http://www.eclipse.org/legal/epl-v10.html
 *
 * Contributors:
 *     Eurotech - initial API and implementation
 *
 *******************************************************************************/
package org.eclipse.kapua.service.authorization.shiro;

import org.apache.shiro.ShiroException;
import org.apache.shiro.authc.AuthenticationException;
import org.apache.shiro.authc.AuthenticationInfo;
import org.apache.shiro.authc.AuthenticationToken;
import org.apache.shiro.authc.UnknownAccountException;
import org.apache.shiro.authz.AuthorizationInfo;
import org.apache.shiro.authz.SimpleAuthorizationInfo;
import org.apache.shiro.realm.AuthorizingRealm;
import org.apache.shiro.subject.PrincipalCollection;
import org.eclipse.kapua.KapuaException;
import org.eclipse.kapua.commons.model.query.predicate.AttributePredicate;
import org.eclipse.kapua.commons.security.KapuaSecurityUtils;
import org.eclipse.kapua.locator.KapuaLocator;
import org.eclipse.kapua.model.id.KapuaId;
import org.eclipse.kapua.model.query.KapuaListResult;
import org.eclipse.kapua.model.query.predicate.KapuaPredicate;
import org.eclipse.kapua.service.authorization.access.AccessInfo;
import org.eclipse.kapua.service.authorization.access.AccessInfoFactory;
import org.eclipse.kapua.service.authorization.access.AccessInfoPredicates;
import org.eclipse.kapua.service.authorization.access.AccessInfoQuery;
import org.eclipse.kapua.service.authorization.access.AccessInfoService;
import org.eclipse.kapua.service.authorization.access.AccessPermission;
import org.eclipse.kapua.service.authorization.access.AccessPermissionListResult;
import org.eclipse.kapua.service.authorization.access.AccessPermissionService;
import org.eclipse.kapua.service.authorization.access.AccessRole;
import org.eclipse.kapua.service.authorization.access.AccessRoleListResult;
import org.eclipse.kapua.service.authorization.access.AccessRoleService;
import org.eclipse.kapua.service.authorization.permission.shiro.PermissionImpl;
import org.eclipse.kapua.service.authorization.role.Role;
import org.eclipse.kapua.service.authorization.role.RolePermission;
import org.eclipse.kapua.service.authorization.role.RolePermissionListResult;
import org.eclipse.kapua.service.authorization.role.RolePermissionService;
import org.eclipse.kapua.service.authorization.role.RoleService;
import org.eclipse.kapua.service.user.User;
import org.eclipse.kapua.service.user.UserService;
import org.slf4j.Logger;
import org.slf4j.LoggerFactory;

/**
 * The JPA-based application's one and only configured Apache Shiro Realm.
 */
public class KapuaAuthorizingRealm extends AuthorizingRealm {
<<<<<<< HEAD

    private static final Logger logger = LoggerFactory.getLogger(KapuaAuthorizingRealm.class);

    /**
     * Realm name
     */
    public static final String REALM_NAME = "kapuaAuthorizingRealm";

    /**
     * Constructor
     * 
     * @throws KapuaException
     */
=======

    private static final Logger logger = LoggerFactory.getLogger(KapuaAuthorizingRealm.class);

    public static final String REALM_NAME = "kapuaAuthorizingRealm";

>>>>>>> 0eb399ce
    public KapuaAuthorizingRealm() throws KapuaException {
        setName(REALM_NAME);
    }

    /**
     * Authorization.
     */
    protected AuthorizationInfo doGetAuthorizationInfo(PrincipalCollection principals)
            throws AuthenticationException {
        //
        // Extract principal
        String username = ((User) principals.getPrimaryPrincipal()).getName();
        logger.debug("Getting authorization info for: {}", username);

        //
        // Get Services
        KapuaLocator locator = KapuaLocator.getInstance();

        UserService userService = locator.getService(UserService.class);
        AccessInfoService accessInfoService = locator.getService(AccessInfoService.class);
        AccessInfoFactory accessInfoFactory = locator.getFactory(AccessInfoFactory.class);

        //
        // Get the associated user by name
        final User user;
        try {
            user = KapuaSecurityUtils.doPriviledge(() -> userService.findByName(username));
<<<<<<< HEAD
        } catch (AuthenticationException ae) {
            throw ae;
=======
        } catch (AuthenticationException e) {
            throw e;
>>>>>>> 0eb399ce
        } catch (Exception e) {
            throw new ShiroException("Error while find user!", e);
        }

        //
        // Check existence
        if (user == null) {
            throw new UnknownAccountException();
        }

        //
        // Get user access infos
        AccessInfoQuery accessInfoQuery = accessInfoFactory.newQuery(user.getScopeId());
        KapuaPredicate predicate = new AttributePredicate<KapuaId>(AccessInfoPredicates.USER_ID, user.getId());
        accessInfoQuery.setPredicate(predicate);

        final KapuaListResult<AccessInfo> accessInfos;
        try {
<<<<<<< HEAD
            userPermissions = KapuaSecurityUtils.doPriviledge(() -> userPermissionService.query(query));
        } catch (AuthenticationException ae) {
            throw ae;
        } catch (Exception e) {
            throw new ShiroException("Error while find permissions!", e);
=======
            accessInfos = KapuaSecurityUtils.doPriviledge(() -> accessInfoService.query(accessInfoQuery));
        } catch (AuthenticationException e) {
            throw e;
        } catch (Exception e) {
            throw new ShiroException("Error while find access info!", e);
        }

        //
        // Check existence
        if (accessInfos == null) {
            throw new UnknownAccountException();
>>>>>>> 0eb399ce
        }

        //
        // Create SimpleAuthorizationInfo with principals permissions
        SimpleAuthorizationInfo info = new SimpleAuthorizationInfo();

<<<<<<< HEAD
            Permission p = permissionFactory.newPermission(userPermission.getPermission().getDomain(),
                    userPermission.getPermission().getAction(),
                    userPermission.getPermission().getTargetScopeId());
=======
        // Get user roles set and related permissions
        for (AccessInfo accessInfo : accessInfos.getItems()) {

            // Access Permissions
            AccessPermissionService accessPermissionService = locator.getService(AccessPermissionService.class);
            AccessPermissionListResult accessPermissions;
            try {
                accessPermissions = KapuaSecurityUtils.doPriviledge(() -> accessPermissionService.findByAccessInfoId(accessInfo.getScopeId(), accessInfo.getId()));
            } catch (AuthenticationException e) {
                throw e;
            } catch (Exception e) {
                throw new ShiroException("Error while find access permissions!", e);
            }

            for (AccessPermission accessPermission : accessPermissions.getItems()) {
                PermissionImpl p = accessPermission.getPermission();
                logger.trace("User: {} has permission: {}", username, p);
                info.addObjectPermission(p);
            }

            // Access Role Id
            AccessRoleService accessRoleService = locator.getService(AccessRoleService.class);
            AccessRoleListResult accessRoles;
            try {
                accessRoles = KapuaSecurityUtils.doPriviledge(() -> accessRoleService.findByAccessInfoId(accessInfo.getScopeId(), accessInfo.getId()));
            } catch (AuthenticationException e) {
                throw e;
            } catch (Exception e) {
                throw new ShiroException("Error while find access role ids!", e);
            }

            RoleService roleService = locator.getService(RoleService.class);
            RolePermissionService rolePermissionService = locator.getService(RolePermissionService.class);
            for (AccessRole accessRole : accessRoles.getItems()) {

                KapuaId roleId = accessRole.getRoleId();

                Role role;
                try {
                    role = KapuaSecurityUtils.doPriviledge(() -> roleService.find(accessRole.getScopeId(), roleId));
                } catch (AuthenticationException e) {
                    throw e;
                } catch (Exception e) {
                    throw new ShiroException("Error while find role ids!", e);
                }

                info.addRole(role.getName());
                final RolePermissionListResult rolePermissions;
                try {
                    rolePermissions = KapuaSecurityUtils.doPriviledge(() -> rolePermissionService.findByRoleId(role.getScopeId(), role.getId()));
                } catch (Exception e) {
                    throw new ShiroException("Error while find role permission!", e);
                }

                for (RolePermission rolePermission : rolePermissions.getItems()) {
>>>>>>> 0eb399ce

                    PermissionImpl p = rolePermission.getPermission();
                    logger.trace("Role: {} has permission: {}", role, p);
                    info.addObjectPermission(p);
                }
            }
        }

        //
        // Return authorization info
        return info;
    }

    /**
     * This method always returns false as it works only as AuthorizingReam.
     */
    @Override
    public boolean supports(AuthenticationToken authenticationToken) {
<<<<<<< HEAD
        /**
         * This method always returns false as it works only as AuthorizingReam.
         */
=======
>>>>>>> 0eb399ce
        return false;
    }

    /**
     * This method can always return null as it does not support any authentication token.
     */
    @Override
    protected AuthenticationInfo doGetAuthenticationInfo(AuthenticationToken token)
            throws AuthenticationException {
<<<<<<< HEAD
        /**
         * This method can always return null as it does not support any authentication token.
         */
=======
>>>>>>> 0eb399ce
        return null;
    }

}<|MERGE_RESOLUTION|>--- conflicted
+++ resolved
@@ -54,27 +54,11 @@
  * The JPA-based application's one and only configured Apache Shiro Realm.
  */
 public class KapuaAuthorizingRealm extends AuthorizingRealm {
-<<<<<<< HEAD
 
     private static final Logger logger = LoggerFactory.getLogger(KapuaAuthorizingRealm.class);
 
-    /**
-     * Realm name
-     */
     public static final String REALM_NAME = "kapuaAuthorizingRealm";
 
-    /**
-     * Constructor
-     * 
-     * @throws KapuaException
-     */
-=======
-
-    private static final Logger logger = LoggerFactory.getLogger(KapuaAuthorizingRealm.class);
-
-    public static final String REALM_NAME = "kapuaAuthorizingRealm";
-
->>>>>>> 0eb399ce
     public KapuaAuthorizingRealm() throws KapuaException {
         setName(REALM_NAME);
     }
@@ -102,13 +86,8 @@
         final User user;
         try {
             user = KapuaSecurityUtils.doPriviledge(() -> userService.findByName(username));
-<<<<<<< HEAD
-        } catch (AuthenticationException ae) {
-            throw ae;
-=======
         } catch (AuthenticationException e) {
             throw e;
->>>>>>> 0eb399ce
         } catch (Exception e) {
             throw new ShiroException("Error while find user!", e);
         }
@@ -127,13 +106,6 @@
 
         final KapuaListResult<AccessInfo> accessInfos;
         try {
-<<<<<<< HEAD
-            userPermissions = KapuaSecurityUtils.doPriviledge(() -> userPermissionService.query(query));
-        } catch (AuthenticationException ae) {
-            throw ae;
-        } catch (Exception e) {
-            throw new ShiroException("Error while find permissions!", e);
-=======
             accessInfos = KapuaSecurityUtils.doPriviledge(() -> accessInfoService.query(accessInfoQuery));
         } catch (AuthenticationException e) {
             throw e;
@@ -145,18 +117,12 @@
         // Check existence
         if (accessInfos == null) {
             throw new UnknownAccountException();
->>>>>>> 0eb399ce
         }
 
         //
         // Create SimpleAuthorizationInfo with principals permissions
         SimpleAuthorizationInfo info = new SimpleAuthorizationInfo();
 
-<<<<<<< HEAD
-            Permission p = permissionFactory.newPermission(userPermission.getPermission().getDomain(),
-                    userPermission.getPermission().getAction(),
-                    userPermission.getPermission().getTargetScopeId());
-=======
         // Get user roles set and related permissions
         for (AccessInfo accessInfo : accessInfos.getItems()) {
 
@@ -212,7 +178,6 @@
                 }
 
                 for (RolePermission rolePermission : rolePermissions.getItems()) {
->>>>>>> 0eb399ce
 
                     PermissionImpl p = rolePermission.getPermission();
                     logger.trace("Role: {} has permission: {}", role, p);
@@ -231,12 +196,6 @@
      */
     @Override
     public boolean supports(AuthenticationToken authenticationToken) {
-<<<<<<< HEAD
-        /**
-         * This method always returns false as it works only as AuthorizingReam.
-         */
-=======
->>>>>>> 0eb399ce
         return false;
     }
 
@@ -246,12 +205,6 @@
     @Override
     protected AuthenticationInfo doGetAuthenticationInfo(AuthenticationToken token)
             throws AuthenticationException {
-<<<<<<< HEAD
-        /**
-         * This method can always return null as it does not support any authentication token.
-         */
-=======
->>>>>>> 0eb399ce
         return null;
     }
 
