/*******************************************************************************
 * Copyright (c) 2011, 2016 Eurotech and/or its affiliates and others
 *
 * All rights reserved. This program and the accompanying materials
 * are made available under the terms of the Eclipse Public License v1.0
 * which accompanies this distribution, and is available at
 * http://www.eclipse.org/legal/epl-v10.html
 *
 * Contributors:
 *     Eurotech - initial API and implementation
 *
 *******************************************************************************/
package org.eclipse.kapua.service.authentication.credential.shiro;

import java.security.SecureRandom;

import org.apache.shiro.codec.Base64;
import org.eclipse.kapua.KapuaEntityNotFoundException;
import org.eclipse.kapua.KapuaException;
<<<<<<< HEAD
=======
import org.eclipse.kapua.KapuaIllegalArgumentException;
>>>>>>> 0eb399ce
import org.eclipse.kapua.commons.jpa.EntityManager;
import org.eclipse.kapua.commons.model.query.predicate.AndPredicate;
import org.eclipse.kapua.commons.model.query.predicate.AttributePredicate;
import org.eclipse.kapua.commons.service.internal.AbstractKapuaService;
import org.eclipse.kapua.commons.util.ArgumentValidator;
import org.eclipse.kapua.commons.util.KapuaExceptionUtils;
import org.eclipse.kapua.locator.KapuaLocator;
import org.eclipse.kapua.locator.KapuaProvider;
import org.eclipse.kapua.model.id.KapuaId;
import org.eclipse.kapua.model.query.KapuaQuery;
import org.eclipse.kapua.model.query.predicate.KapuaAttributePredicate.Operator;
import org.eclipse.kapua.model.query.predicate.KapuaPredicate;
<<<<<<< HEAD
import org.eclipse.kapua.service.authentication.credential.Credential;
import org.eclipse.kapua.service.authentication.credential.CredentialCreator;
import org.eclipse.kapua.service.authentication.credential.CredentialListResult;
import org.eclipse.kapua.service.authentication.credential.CredentialPredicates;
import org.eclipse.kapua.service.authentication.credential.CredentialQuery;
import org.eclipse.kapua.service.authentication.credential.CredentialService;
import org.eclipse.kapua.service.authentication.credential.CredentialType;
=======
import org.eclipse.kapua.service.authentication.credential.*;
>>>>>>> 0eb399ce
import org.eclipse.kapua.service.authentication.shiro.AuthenticationEntityManagerFactory;
import org.eclipse.kapua.service.authentication.shiro.setting.KapuaAuthenticationSetting;
import org.eclipse.kapua.service.authentication.shiro.setting.KapuaAuthenticationSettingKeys;
import org.eclipse.kapua.service.authorization.AuthorizationService;
import org.eclipse.kapua.service.authorization.domain.Domain;
import org.eclipse.kapua.service.authorization.permission.Actions;
import org.eclipse.kapua.service.authorization.permission.PermissionFactory;

import java.security.SecureRandom;

import org.apache.shiro.codec.Base64;

/**
 * Credential service implementation.
 * 
 * @since 1.0
 *
 */
<<<<<<< HEAD
public class CredentialServiceImpl implements CredentialService {
=======
@KapuaProvider
public class CredentialServiceImpl extends AbstractKapuaService implements CredentialService {

    private static final Domain credentialDomain = new CredentialDomain();

    public CredentialServiceImpl() {
        super(AuthenticationEntityManagerFactory.getInstance());
    }
>>>>>>> 0eb399ce

    @Override
    public Credential create(CredentialCreator credentialCreator)
            throws KapuaException {
        //
        // Argument Validation
        ArgumentValidator.notNull(credentialCreator, "credentialCreator");
        ArgumentValidator.notNull(credentialCreator.getScopeId(), "credentialCreator.scopeId");
        ArgumentValidator.notNull(credentialCreator.getUserId(), "credentialCreator.userId");
        ArgumentValidator.notNull(credentialCreator.getCredentialType(), "credentialCreator.credentialType");
        if (credentialCreator.getCredentialType() != CredentialType.API_KEY) {
            ArgumentValidator.notEmptyOrNull(credentialCreator.getCredentialPlainKey(), "credentialCreator.credentialKey");
        }
        //
        // Check access
        KapuaLocator locator = KapuaLocator.getInstance();
        AuthorizationService authorizationService = locator.getService(AuthorizationService.class);
        PermissionFactory permissionFactory = locator.getFactory(PermissionFactory.class);
        authorizationService.checkPermission(permissionFactory.newPermission(credentialDomain, Actions.write, credentialCreator.getScopeId()));

        //
        // Do create
        Credential credential = null;
        EntityManager em = AuthenticationEntityManagerFactory.getEntityManager();
        try {
            em.beginTransaction();

            //
            // Do pre persist magic on key values
            String fullKey = null;
            switch (credentialCreator.getCredentialType()) {
            case API_KEY: // Generate new api key
                SecureRandom random = SecureRandom.getInstance("SHA1PRNG");

                KapuaAuthenticationSetting setting = KapuaAuthenticationSetting.getInstance();
                int preLength = setting.getInt(KapuaAuthenticationSettingKeys.AUTHENTICATION_CREDENTIAL_APIKEY_PRE_LENGTH);
                int keyLength = setting.getInt(KapuaAuthenticationSettingKeys.AUTHENTICATION_CREDENTIAL_APIKEY_KEY_LENGTH);

                byte[] bPre = new byte[preLength];
                random.nextBytes(bPre);
                String pre = Base64.encodeToString(bPre);

                byte[] bKey = new byte[keyLength];
                random.nextBytes(bKey);
                String key = Base64.encodeToString(bKey);

                fullKey = pre + key;

                credentialCreator = new CredentialCreatorImpl(credentialCreator.getScopeId(),
                        credentialCreator.getUserId(),
                        credentialCreator.getCredentialType(),
                        fullKey);

                break;
            case PASSWORD:
            default:
                // Don't do nothing special
                break;

            }

            credential = CredentialDAO.create(em, credentialCreator);
            credential = CredentialDAO.find(em, credential.getId());

            em.commit();

            //
            // Do post persist magic on key values
            switch (credentialCreator.getCredentialType()) {
            case API_KEY:
                credential.setCredentialKey(fullKey);
                break;
            case PASSWORD:
            default:
                credential.setCredentialKey(fullKey);
            }
        } catch (Exception pe) {
            em.rollback();
            throw KapuaExceptionUtils.convertPersistenceException(pe);
        } finally {
            em.close();
        }

        return credential;
    }

    @Override
    public Credential update(Credential credential)
            throws KapuaException {
        //
        // Argument Validation
        ArgumentValidator.notNull(credential, "credential");
        ArgumentValidator.notNull(credential.getId(), "credential.id");
        ArgumentValidator.notNull(credential.getScopeId(), "credential.scopeId");
        ArgumentValidator.notNull(credential.getUserId(), "credential.userId");
        ArgumentValidator.notNull(credential.getCredentialType(), "credential.credentialType");
        ArgumentValidator.notEmptyOrNull(credential.getCredentialKey(), "credential.credentialKey");

        //
        // Check access
        KapuaLocator locator = KapuaLocator.getInstance();
        AuthorizationService authorizationService = locator.getService(AuthorizationService.class);
        PermissionFactory permissionFactory = locator.getFactory(PermissionFactory.class);
        authorizationService.checkPermission(permissionFactory.newPermission(credentialDomain, Actions.write, credential.getScopeId()));

        return entityManagerSession.onTransactedResult(em -> {
            Credential currentCredential = CredentialDAO.find(em, credential.getId());

            if (currentCredential == null) {
                throw new KapuaEntityNotFoundException(Credential.TYPE, credential.getId());
            }

<<<<<<< HEAD
            // Passing attributes??

            em.beginTransaction();
            CredentialDAO.update(em, credential);
            em.commit();

            credentialUpdated = CredentialDAO.find(em, credential.getId());
        } catch (Exception pe) {
            em.rollback();
            throw KapuaExceptionUtils.convertPersistenceException(pe);
        } finally {
            em.close();
        }
=======
            if (currentCredential.getCredentialType() != credential.getCredentialType()) {
                throw new KapuaIllegalArgumentException("credentialType", credential.getCredentialType().toString());
            }
>>>>>>> 0eb399ce

            // Passing attributes??
            return CredentialDAO.update(em, credential);
        });
    }

    @Override
    public Credential find(KapuaId scopeId, KapuaId credentialId)
            throws KapuaException {
        // Validation of the fields
        ArgumentValidator.notNull(scopeId, "scopeId");
        ArgumentValidator.notNull(credentialId, "credentialId");

        //
        // Check Access
        KapuaLocator locator = KapuaLocator.getInstance();
        AuthorizationService authorizationService = locator.getService(AuthorizationService.class);
        PermissionFactory permissionFactory = locator.getFactory(PermissionFactory.class);
<<<<<<< HEAD
        authorizationService.checkPermission(permissionFactory.newPermission(CredentialDomain.CREDENTIAL, Actions.read, scopeId));

        //
        // Do find
        Credential credential = null;
        EntityManager em = AuthenticationEntityManagerFactory.getEntityManager();
        try {
            credential = CredentialDAO.find(em, credentialId);
        } catch (Exception pe) {
            throw KapuaExceptionUtils.convertPersistenceException(pe);
        } finally {
            em.close();
        }
=======
        authorizationService.checkPermission(permissionFactory.newPermission(credentialDomain, Actions.read, scopeId));
>>>>>>> 0eb399ce

        return entityManagerSession.onResult(em -> CredentialDAO.find(em, credentialId));
    }

    @Override
    public CredentialListResult query(KapuaQuery<Credential> query)
            throws KapuaException {
        //
        // Argument Validation
        ArgumentValidator.notNull(query, "query");
        ArgumentValidator.notNull(query.getScopeId(), "query.scopeId");

        //
        // Check Access
        KapuaLocator locator = KapuaLocator.getInstance();
        AuthorizationService authorizationService = locator.getService(AuthorizationService.class);
        PermissionFactory permissionFactory = locator.getFactory(PermissionFactory.class);
        authorizationService.checkPermission(permissionFactory.newPermission(credentialDomain, Actions.read, query.getScopeId()));

<<<<<<< HEAD
        //
        // Do count
        CredentialListResult result = null;
        EntityManager em = AuthenticationEntityManagerFactory.getEntityManager();
        try {
            result = CredentialDAO.query(em, query);
        } catch (Exception e) {
            throw KapuaExceptionUtils.convertPersistenceException(e);
        } finally {
            em.close();
        }

        return result;
=======
        return entityManagerSession.onResult(em -> CredentialDAO.query(em, query));
>>>>>>> 0eb399ce
    }

    @Override
    public long count(KapuaQuery<Credential> query)
            throws KapuaException {
        //
        // Argument Validation
        ArgumentValidator.notNull(query, "query");
        ArgumentValidator.notNull(query.getScopeId(), "query.scopeId");

        //
        // Check Access
        KapuaLocator locator = KapuaLocator.getInstance();
        AuthorizationService authorizationService = locator.getService(AuthorizationService.class);
        PermissionFactory permissionFactory = locator.getFactory(PermissionFactory.class);
<<<<<<< HEAD
        authorizationService.checkPermission(permissionFactory.newPermission(CredentialDomain.CREDENTIAL, Actions.read, query.getScopeId()));

        //
        // Do count
        long count = 0;
        EntityManager em = AuthenticationEntityManagerFactory.getEntityManager();
        try {
            count = CredentialDAO.count(em, query);
        } catch (Exception e) {
            throw KapuaExceptionUtils.convertPersistenceException(e);
        } finally {
            em.close();
        }
=======
        authorizationService.checkPermission(permissionFactory.newPermission(credentialDomain, Actions.read, query.getScopeId()));
>>>>>>> 0eb399ce

        return entityManagerSession.onResult(em -> CredentialDAO.count(em, query));
    }

    @Override
    public void delete(KapuaId scopeId, KapuaId credentialId)
            throws KapuaException {
        //
        // Argument Validation
        ArgumentValidator.notNull(credentialId, "credential.id");
        ArgumentValidator.notNull(scopeId, "credential.scopeId");

        //
        // Check Access
        KapuaLocator locator = KapuaLocator.getInstance();
        AuthorizationService authorizationService = locator.getService(AuthorizationService.class);
        PermissionFactory permissionFactory = locator.getFactory(PermissionFactory.class);
        authorizationService.checkPermission(permissionFactory.newPermission(credentialDomain, Actions.delete, scopeId));

        entityManagerSession.onTransactedAction(em -> {
            if (CredentialDAO.find(em, credentialId) == null) {
                throw new KapuaEntityNotFoundException(Credential.TYPE, credentialId);
            }
            CredentialDAO.delete(em, credentialId);
<<<<<<< HEAD
            em.commit();
        } catch (Exception e) {
            em.rollback();
            throw KapuaExceptionUtils.convertPersistenceException(e);
        } finally {
            em.close();
        }
=======
        });
>>>>>>> 0eb399ce
    }

    @Override
    public CredentialListResult findByUserId(KapuaId scopeId, KapuaId userId)
            throws KapuaException {
        //
        // Argument Validation
        ArgumentValidator.notNull(scopeId, "scopeId");
        ArgumentValidator.notNull(userId, "userId");

        //
        // Check Access
        KapuaLocator locator = KapuaLocator.getInstance();
        AuthorizationService authorizationService = locator.getService(AuthorizationService.class);
        PermissionFactory permissionFactory = locator.getFactory(PermissionFactory.class);
        authorizationService.checkPermission(permissionFactory.newPermission(credentialDomain, Actions.read, scopeId));

        //
        // Build query
        CredentialQuery query = new CredentialQueryImpl(scopeId);
        KapuaPredicate predicate = new AttributePredicate<KapuaId>(CredentialPredicates.USER_ID, userId);
        query.setPredicate(predicate);

        //
        // Query and return result
        return query(query);
    }

    @Override
    public Credential findByApiKey(String apiKey) throws KapuaException {
        //
        // Argument Validation
        ArgumentValidator.notEmptyOrNull(apiKey, "apiKey");

        //
        // Do the find
        Credential credential = null;
        EntityManager em = AuthenticationEntityManagerFactory.getEntityManager();
        try {

            //
            // Build search query
            KapuaAuthenticationSetting setting = KapuaAuthenticationSetting.getInstance();
            int preLength = setting.getInt(KapuaAuthenticationSettingKeys.AUTHENTICATION_CREDENTIAL_APIKEY_PRE_LENGTH);
            String preSeparator = setting.getString(KapuaAuthenticationSettingKeys.AUTHENTICATION_CREDENTIAL_APIKEY_PRE_SEPARATOR);
            String apiKeyPreValue = apiKey.substring(0, preLength).concat(preSeparator);

            //
            // Build query
            KapuaQuery<Credential> query = new CredentialQueryImpl();
            AttributePredicate<CredentialType> typePredicate = new AttributePredicate<>(CredentialPredicates.CREDENTIAL_TYPE, CredentialType.API_KEY);
            AttributePredicate<String> keyPredicate = new AttributePredicate<>(CredentialPredicates.CREDENTIAL_KEY, apiKeyPreValue, Operator.STARTS_WITH);

            AndPredicate andPredicate = new AndPredicate();
            andPredicate.and(typePredicate);
            andPredicate.and(keyPredicate);

            query.setPredicate(andPredicate);

            //
            // Query
            CredentialListResult credentialListResult = CredentialDAO.query(em, query);

            //
            // Parse the result
            if (credentialListResult != null && credentialListResult.getSize() == 1) {
                credential = credentialListResult.getItem(0);
            }

        } catch (Exception e) {
            throw KapuaExceptionUtils.convertPersistenceException(e);
        } finally {
            em.close();
        }

        //
        // Check Access
        if (credential != null) {
            KapuaLocator locator = KapuaLocator.getInstance();
            AuthorizationService authorizationService = locator.getService(AuthorizationService.class);
            PermissionFactory permissionFactory = locator.getFactory(PermissionFactory.class);
<<<<<<< HEAD
            authorizationService.checkPermission(permissionFactory.newPermission(CredentialDomain.CREDENTIAL, Actions.read, credential.getId()));
=======
            authorizationService.checkPermission(permissionFactory.newPermission(credentialDomain, Actions.read, credential.getId()));
>>>>>>> 0eb399ce
        }

        return credential;
    }

<<<<<<< HEAD
=======
    private long countExistingCredentials(CredentialType credentialType, KapuaId scopeId, KapuaId userId) throws KapuaException {
        KapuaLocator locator = KapuaLocator.getInstance();
        CredentialFactory credentialFactory = locator.getFactory(CredentialFactory.class);
        KapuaQuery<Credential> credentialQuery = credentialFactory.newQuery(scopeId);
        CredentialType ct = credentialType;
        KapuaPredicate credentialTypePredicate = new AttributePredicate<>(CredentialPredicates.CREDENTIAL_TYPE, ct);
        KapuaPredicate userIdPredicate = new AttributePredicate<>(CredentialPredicates.USER_ID, userId);
        KapuaPredicate andPredicate = new AndPredicate().and(credentialTypePredicate).and(userIdPredicate);
        credentialQuery.setPredicate(andPredicate);
        return count(credentialQuery);
    }
>>>>>>> 0eb399ce
}<|MERGE_RESOLUTION|>--- conflicted
+++ resolved
@@ -12,15 +12,9 @@
  *******************************************************************************/
 package org.eclipse.kapua.service.authentication.credential.shiro;
 
-import java.security.SecureRandom;
-
-import org.apache.shiro.codec.Base64;
 import org.eclipse.kapua.KapuaEntityNotFoundException;
 import org.eclipse.kapua.KapuaException;
-<<<<<<< HEAD
-=======
 import org.eclipse.kapua.KapuaIllegalArgumentException;
->>>>>>> 0eb399ce
 import org.eclipse.kapua.commons.jpa.EntityManager;
 import org.eclipse.kapua.commons.model.query.predicate.AndPredicate;
 import org.eclipse.kapua.commons.model.query.predicate.AttributePredicate;
@@ -33,17 +27,7 @@
 import org.eclipse.kapua.model.query.KapuaQuery;
 import org.eclipse.kapua.model.query.predicate.KapuaAttributePredicate.Operator;
 import org.eclipse.kapua.model.query.predicate.KapuaPredicate;
-<<<<<<< HEAD
-import org.eclipse.kapua.service.authentication.credential.Credential;
-import org.eclipse.kapua.service.authentication.credential.CredentialCreator;
-import org.eclipse.kapua.service.authentication.credential.CredentialListResult;
-import org.eclipse.kapua.service.authentication.credential.CredentialPredicates;
-import org.eclipse.kapua.service.authentication.credential.CredentialQuery;
-import org.eclipse.kapua.service.authentication.credential.CredentialService;
-import org.eclipse.kapua.service.authentication.credential.CredentialType;
-=======
 import org.eclipse.kapua.service.authentication.credential.*;
->>>>>>> 0eb399ce
 import org.eclipse.kapua.service.authentication.shiro.AuthenticationEntityManagerFactory;
 import org.eclipse.kapua.service.authentication.shiro.setting.KapuaAuthenticationSetting;
 import org.eclipse.kapua.service.authentication.shiro.setting.KapuaAuthenticationSettingKeys;
@@ -62,9 +46,6 @@
  * @since 1.0
  *
  */
-<<<<<<< HEAD
-public class CredentialServiceImpl implements CredentialService {
-=======
 @KapuaProvider
 public class CredentialServiceImpl extends AbstractKapuaService implements CredentialService {
 
@@ -73,7 +54,6 @@
     public CredentialServiceImpl() {
         super(AuthenticationEntityManagerFactory.getInstance());
     }
->>>>>>> 0eb399ce
 
     @Override
     public Credential create(CredentialCreator credentialCreator)
@@ -186,25 +166,9 @@
                 throw new KapuaEntityNotFoundException(Credential.TYPE, credential.getId());
             }
 
-<<<<<<< HEAD
-            // Passing attributes??
-
-            em.beginTransaction();
-            CredentialDAO.update(em, credential);
-            em.commit();
-
-            credentialUpdated = CredentialDAO.find(em, credential.getId());
-        } catch (Exception pe) {
-            em.rollback();
-            throw KapuaExceptionUtils.convertPersistenceException(pe);
-        } finally {
-            em.close();
-        }
-=======
             if (currentCredential.getCredentialType() != credential.getCredentialType()) {
                 throw new KapuaIllegalArgumentException("credentialType", credential.getCredentialType().toString());
             }
->>>>>>> 0eb399ce
 
             // Passing attributes??
             return CredentialDAO.update(em, credential);
@@ -223,219 +187,155 @@
         KapuaLocator locator = KapuaLocator.getInstance();
         AuthorizationService authorizationService = locator.getService(AuthorizationService.class);
         PermissionFactory permissionFactory = locator.getFactory(PermissionFactory.class);
-<<<<<<< HEAD
-        authorizationService.checkPermission(permissionFactory.newPermission(CredentialDomain.CREDENTIAL, Actions.read, scopeId));
-
-        //
-        // Do find
+        authorizationService.checkPermission(permissionFactory.newPermission(credentialDomain, Actions.read, scopeId));
+
+        return entityManagerSession.onResult(em -> CredentialDAO.find(em, credentialId));
+    }
+
+    @Override
+    public CredentialListResult query(KapuaQuery<Credential> query)
+            throws KapuaException {
+        //
+        // Argument Validation
+        ArgumentValidator.notNull(query, "query");
+        ArgumentValidator.notNull(query.getScopeId(), "query.scopeId");
+
+        //
+        // Check Access
+        KapuaLocator locator = KapuaLocator.getInstance();
+        AuthorizationService authorizationService = locator.getService(AuthorizationService.class);
+        PermissionFactory permissionFactory = locator.getFactory(PermissionFactory.class);
+        authorizationService.checkPermission(permissionFactory.newPermission(credentialDomain, Actions.read, query.getScopeId()));
+
+        return entityManagerSession.onResult(em -> CredentialDAO.query(em, query));
+    }
+
+    @Override
+    public long count(KapuaQuery<Credential> query)
+            throws KapuaException {
+        //
+        // Argument Validation
+        ArgumentValidator.notNull(query, "query");
+        ArgumentValidator.notNull(query.getScopeId(), "query.scopeId");
+
+        //
+        // Check Access
+        KapuaLocator locator = KapuaLocator.getInstance();
+        AuthorizationService authorizationService = locator.getService(AuthorizationService.class);
+        PermissionFactory permissionFactory = locator.getFactory(PermissionFactory.class);
+        authorizationService.checkPermission(permissionFactory.newPermission(credentialDomain, Actions.read, query.getScopeId()));
+
+        return entityManagerSession.onResult(em -> CredentialDAO.count(em, query));
+    }
+
+    @Override
+    public void delete(KapuaId scopeId, KapuaId credentialId)
+            throws KapuaException {
+        //
+        // Argument Validation
+        ArgumentValidator.notNull(credentialId, "credential.id");
+        ArgumentValidator.notNull(scopeId, "credential.scopeId");
+
+        //
+        // Check Access
+        KapuaLocator locator = KapuaLocator.getInstance();
+        AuthorizationService authorizationService = locator.getService(AuthorizationService.class);
+        PermissionFactory permissionFactory = locator.getFactory(PermissionFactory.class);
+        authorizationService.checkPermission(permissionFactory.newPermission(credentialDomain, Actions.delete, scopeId));
+
+        entityManagerSession.onTransactedAction(em -> {
+            if (CredentialDAO.find(em, credentialId) == null) {
+                throw new KapuaEntityNotFoundException(Credential.TYPE, credentialId);
+            }
+            CredentialDAO.delete(em, credentialId);
+        });
+    }
+
+    @Override
+    public CredentialListResult findByUserId(KapuaId scopeId, KapuaId userId)
+            throws KapuaException {
+        //
+        // Argument Validation
+        ArgumentValidator.notNull(scopeId, "scopeId");
+        ArgumentValidator.notNull(userId, "userId");
+
+        //
+        // Check Access
+        KapuaLocator locator = KapuaLocator.getInstance();
+        AuthorizationService authorizationService = locator.getService(AuthorizationService.class);
+        PermissionFactory permissionFactory = locator.getFactory(PermissionFactory.class);
+        authorizationService.checkPermission(permissionFactory.newPermission(credentialDomain, Actions.read, scopeId));
+
+        //
+        // Build query
+        CredentialQuery query = new CredentialQueryImpl(scopeId);
+        KapuaPredicate predicate = new AttributePredicate<KapuaId>(CredentialPredicates.USER_ID, userId);
+        query.setPredicate(predicate);
+
+        //
+        // Query and return result
+        return query(query);
+    }
+
+    @Override
+    public Credential findByApiKey(String apiKey) throws KapuaException {
+        //
+        // Argument Validation
+        ArgumentValidator.notEmptyOrNull(apiKey, "apiKey");
+
+        //
+        // Do the find
         Credential credential = null;
         EntityManager em = AuthenticationEntityManagerFactory.getEntityManager();
         try {
-            credential = CredentialDAO.find(em, credentialId);
-        } catch (Exception pe) {
-            throw KapuaExceptionUtils.convertPersistenceException(pe);
-        } finally {
-            em.close();
-        }
-=======
-        authorizationService.checkPermission(permissionFactory.newPermission(credentialDomain, Actions.read, scopeId));
->>>>>>> 0eb399ce
-
-        return entityManagerSession.onResult(em -> CredentialDAO.find(em, credentialId));
-    }
-
-    @Override
-    public CredentialListResult query(KapuaQuery<Credential> query)
-            throws KapuaException {
-        //
-        // Argument Validation
-        ArgumentValidator.notNull(query, "query");
-        ArgumentValidator.notNull(query.getScopeId(), "query.scopeId");
-
-        //
-        // Check Access
-        KapuaLocator locator = KapuaLocator.getInstance();
-        AuthorizationService authorizationService = locator.getService(AuthorizationService.class);
-        PermissionFactory permissionFactory = locator.getFactory(PermissionFactory.class);
-        authorizationService.checkPermission(permissionFactory.newPermission(credentialDomain, Actions.read, query.getScopeId()));
-
-<<<<<<< HEAD
-        //
-        // Do count
-        CredentialListResult result = null;
-        EntityManager em = AuthenticationEntityManagerFactory.getEntityManager();
-        try {
-            result = CredentialDAO.query(em, query);
+
+            //
+            // Build search query
+            KapuaAuthenticationSetting setting = KapuaAuthenticationSetting.getInstance();
+            int preLength = setting.getInt(KapuaAuthenticationSettingKeys.AUTHENTICATION_CREDENTIAL_APIKEY_PRE_LENGTH);
+            String preSeparator = setting.getString(KapuaAuthenticationSettingKeys.AUTHENTICATION_CREDENTIAL_APIKEY_PRE_SEPARATOR);
+            String apiKeyPreValue = apiKey.substring(0, preLength).concat(preSeparator);
+
+            //
+            // Build query
+            KapuaQuery<Credential> query = new CredentialQueryImpl();
+            AttributePredicate<CredentialType> typePredicate = new AttributePredicate<>(CredentialPredicates.CREDENTIAL_TYPE, CredentialType.API_KEY);
+            AttributePredicate<String> keyPredicate = new AttributePredicate<>(CredentialPredicates.CREDENTIAL_KEY, apiKeyPreValue, Operator.STARTS_WITH);
+
+            AndPredicate andPredicate = new AndPredicate();
+            andPredicate.and(typePredicate);
+            andPredicate.and(keyPredicate);
+
+            query.setPredicate(andPredicate);
+
+            //
+            // Query
+            CredentialListResult credentialListResult = CredentialDAO.query(em, query);
+
+            //
+            // Parse the result
+            if (credentialListResult != null && credentialListResult.getSize() == 1) {
+                credential = credentialListResult.getItem(0);
+            }
+
         } catch (Exception e) {
             throw KapuaExceptionUtils.convertPersistenceException(e);
         } finally {
             em.close();
         }
 
-        return result;
-=======
-        return entityManagerSession.onResult(em -> CredentialDAO.query(em, query));
->>>>>>> 0eb399ce
-    }
-
-    @Override
-    public long count(KapuaQuery<Credential> query)
-            throws KapuaException {
-        //
-        // Argument Validation
-        ArgumentValidator.notNull(query, "query");
-        ArgumentValidator.notNull(query.getScopeId(), "query.scopeId");
-
-        //
-        // Check Access
-        KapuaLocator locator = KapuaLocator.getInstance();
-        AuthorizationService authorizationService = locator.getService(AuthorizationService.class);
-        PermissionFactory permissionFactory = locator.getFactory(PermissionFactory.class);
-<<<<<<< HEAD
-        authorizationService.checkPermission(permissionFactory.newPermission(CredentialDomain.CREDENTIAL, Actions.read, query.getScopeId()));
-
-        //
-        // Do count
-        long count = 0;
-        EntityManager em = AuthenticationEntityManagerFactory.getEntityManager();
-        try {
-            count = CredentialDAO.count(em, query);
-        } catch (Exception e) {
-            throw KapuaExceptionUtils.convertPersistenceException(e);
-        } finally {
-            em.close();
-        }
-=======
-        authorizationService.checkPermission(permissionFactory.newPermission(credentialDomain, Actions.read, query.getScopeId()));
->>>>>>> 0eb399ce
-
-        return entityManagerSession.onResult(em -> CredentialDAO.count(em, query));
-    }
-
-    @Override
-    public void delete(KapuaId scopeId, KapuaId credentialId)
-            throws KapuaException {
-        //
-        // Argument Validation
-        ArgumentValidator.notNull(credentialId, "credential.id");
-        ArgumentValidator.notNull(scopeId, "credential.scopeId");
-
-        //
-        // Check Access
-        KapuaLocator locator = KapuaLocator.getInstance();
-        AuthorizationService authorizationService = locator.getService(AuthorizationService.class);
-        PermissionFactory permissionFactory = locator.getFactory(PermissionFactory.class);
-        authorizationService.checkPermission(permissionFactory.newPermission(credentialDomain, Actions.delete, scopeId));
-
-        entityManagerSession.onTransactedAction(em -> {
-            if (CredentialDAO.find(em, credentialId) == null) {
-                throw new KapuaEntityNotFoundException(Credential.TYPE, credentialId);
-            }
-            CredentialDAO.delete(em, credentialId);
-<<<<<<< HEAD
-            em.commit();
-        } catch (Exception e) {
-            em.rollback();
-            throw KapuaExceptionUtils.convertPersistenceException(e);
-        } finally {
-            em.close();
-        }
-=======
-        });
->>>>>>> 0eb399ce
-    }
-
-    @Override
-    public CredentialListResult findByUserId(KapuaId scopeId, KapuaId userId)
-            throws KapuaException {
-        //
-        // Argument Validation
-        ArgumentValidator.notNull(scopeId, "scopeId");
-        ArgumentValidator.notNull(userId, "userId");
-
-        //
-        // Check Access
-        KapuaLocator locator = KapuaLocator.getInstance();
-        AuthorizationService authorizationService = locator.getService(AuthorizationService.class);
-        PermissionFactory permissionFactory = locator.getFactory(PermissionFactory.class);
-        authorizationService.checkPermission(permissionFactory.newPermission(credentialDomain, Actions.read, scopeId));
-
-        //
-        // Build query
-        CredentialQuery query = new CredentialQueryImpl(scopeId);
-        KapuaPredicate predicate = new AttributePredicate<KapuaId>(CredentialPredicates.USER_ID, userId);
-        query.setPredicate(predicate);
-
-        //
-        // Query and return result
-        return query(query);
-    }
-
-    @Override
-    public Credential findByApiKey(String apiKey) throws KapuaException {
-        //
-        // Argument Validation
-        ArgumentValidator.notEmptyOrNull(apiKey, "apiKey");
-
-        //
-        // Do the find
-        Credential credential = null;
-        EntityManager em = AuthenticationEntityManagerFactory.getEntityManager();
-        try {
-
-            //
-            // Build search query
-            KapuaAuthenticationSetting setting = KapuaAuthenticationSetting.getInstance();
-            int preLength = setting.getInt(KapuaAuthenticationSettingKeys.AUTHENTICATION_CREDENTIAL_APIKEY_PRE_LENGTH);
-            String preSeparator = setting.getString(KapuaAuthenticationSettingKeys.AUTHENTICATION_CREDENTIAL_APIKEY_PRE_SEPARATOR);
-            String apiKeyPreValue = apiKey.substring(0, preLength).concat(preSeparator);
-
-            //
-            // Build query
-            KapuaQuery<Credential> query = new CredentialQueryImpl();
-            AttributePredicate<CredentialType> typePredicate = new AttributePredicate<>(CredentialPredicates.CREDENTIAL_TYPE, CredentialType.API_KEY);
-            AttributePredicate<String> keyPredicate = new AttributePredicate<>(CredentialPredicates.CREDENTIAL_KEY, apiKeyPreValue, Operator.STARTS_WITH);
-
-            AndPredicate andPredicate = new AndPredicate();
-            andPredicate.and(typePredicate);
-            andPredicate.and(keyPredicate);
-
-            query.setPredicate(andPredicate);
-
-            //
-            // Query
-            CredentialListResult credentialListResult = CredentialDAO.query(em, query);
-
-            //
-            // Parse the result
-            if (credentialListResult != null && credentialListResult.getSize() == 1) {
-                credential = credentialListResult.getItem(0);
-            }
-
-        } catch (Exception e) {
-            throw KapuaExceptionUtils.convertPersistenceException(e);
-        } finally {
-            em.close();
-        }
-
         //
         // Check Access
         if (credential != null) {
             KapuaLocator locator = KapuaLocator.getInstance();
             AuthorizationService authorizationService = locator.getService(AuthorizationService.class);
             PermissionFactory permissionFactory = locator.getFactory(PermissionFactory.class);
-<<<<<<< HEAD
-            authorizationService.checkPermission(permissionFactory.newPermission(CredentialDomain.CREDENTIAL, Actions.read, credential.getId()));
-=======
             authorizationService.checkPermission(permissionFactory.newPermission(credentialDomain, Actions.read, credential.getId()));
->>>>>>> 0eb399ce
         }
 
         return credential;
     }
 
-<<<<<<< HEAD
-=======
     private long countExistingCredentials(CredentialType credentialType, KapuaId scopeId, KapuaId userId) throws KapuaException {
         KapuaLocator locator = KapuaLocator.getInstance();
         CredentialFactory credentialFactory = locator.getFactory(CredentialFactory.class);
@@ -447,5 +347,4 @@
         credentialQuery.setPredicate(andPredicate);
         return count(credentialQuery);
     }
->>>>>>> 0eb399ce
 }