/*******************************************************************************
 * Copyright (c) 2011, 2016 Eurotech and/or its affiliates and others
 *
 * All rights reserved. This program and the accompanying materials
 * are made available under the terms of the Eclipse Public License v1.0
 * which accompanies this distribution, and is available at
 * http://www.eclipse.org/legal/epl-v10.html
 *
 * Contributors:
 *     Eurotech - initial API and implementation
 *
 *******************************************************************************/
package org.eclipse.kapua.app.console.server;

import org.eclipse.kapua.KapuaException;
import org.eclipse.kapua.app.console.server.util.KapuaExceptionHandler;
import org.eclipse.kapua.app.console.shared.GwtKapuaException;
import org.eclipse.kapua.app.console.shared.model.GwtSession;
import org.eclipse.kapua.app.console.shared.model.account.GwtAccount;
import org.eclipse.kapua.app.console.shared.model.authentication.GwtJwtCredential;
import org.eclipse.kapua.app.console.shared.model.authentication.GwtLoginCredential;
import org.eclipse.kapua.app.console.shared.model.user.GwtUser;
import org.eclipse.kapua.app.console.shared.service.GwtAuthorizationService;
import org.eclipse.kapua.app.console.shared.util.KapuaGwtModelConverter;
import org.eclipse.kapua.commons.security.KapuaSecurityUtils;
import org.eclipse.kapua.commons.security.KapuaSession;
import org.eclipse.kapua.commons.setting.system.SystemSetting;
import org.eclipse.kapua.commons.setting.system.SystemSettingKey;
import org.eclipse.kapua.locator.KapuaLocator;
import org.eclipse.kapua.service.account.Account;
import org.eclipse.kapua.service.account.AccountService;
import org.eclipse.kapua.service.account.internal.AccountDomain;
import org.eclipse.kapua.service.authentication.AuthenticationService;
import org.eclipse.kapua.service.authentication.CredentialsFactory;
<<<<<<< HEAD
import org.eclipse.kapua.service.authentication.LoginCredentials;
=======
import org.eclipse.kapua.service.authentication.JwtCredentials;
import org.eclipse.kapua.service.authentication.LoginCredentials;
import org.eclipse.kapua.service.authentication.credential.shiro.CredentialDomain;
>>>>>>> 0eb399ce
import org.eclipse.kapua.service.authorization.AuthorizationService;
import org.eclipse.kapua.service.authorization.domain.Domain;
import org.eclipse.kapua.service.authorization.permission.Actions;
import org.eclipse.kapua.service.authorization.permission.Permission;
import org.eclipse.kapua.service.authorization.permission.PermissionFactory;
import org.eclipse.kapua.service.datastore.DatastoreDomain;
import org.eclipse.kapua.service.device.registry.internal.DeviceDomain;
import org.eclipse.kapua.service.user.User;
import org.eclipse.kapua.service.user.UserService;
import org.eclipse.kapua.service.user.internal.UserDomain;

import javax.servlet.http.HttpServletRequest;

import org.apache.shiro.SecurityUtils;
import org.apache.shiro.session.Session;
import org.apache.shiro.subject.Subject;
import org.slf4j.Logger;
import org.slf4j.LoggerFactory;

public class GwtAuthorizationServiceImpl extends KapuaRemoteServiceServlet implements GwtAuthorizationService {

    private static final long serialVersionUID = -3919578632016541047L;
<<<<<<< HEAD

    private static final Logger s_logger = LoggerFactory.getLogger(GwtAuthorizationServiceImpl.class);
=======

    private static final Logger s_logger = LoggerFactory.getLogger(GwtAuthorizationServiceImpl.class);

    private static final Domain accountDomain = new AccountDomain();
    private static final Domain deviceDomain = new DeviceDomain();
    private static final Domain datastoreDomain = new DatastoreDomain();
    private static final Domain userDomain = new UserDomain();
    private static final Domain credentialDomain = new CredentialDomain();
>>>>>>> 0eb399ce

    public static final String SESSION_CURRENT = "console.current.session";
    public static final String SESSION_CURRENT_USER = "console.current.user";

    /**
     * Login call in response to the login dialog.
     */
    public GwtSession login(GwtLoginCredential gwtLoginCredentials)
            throws GwtKapuaException {
        // VIP
        // keep this here to make sure we initialize the logger.
        // Without the following, console logger may not log anything when deployed into tomcat.
        s_logger.info(">>> THIS IS INFO <<<");
        s_logger.warn(">>> THIS IS WARN <<<");
        s_logger.debug(">>> THIS IS DEBUG <<<");

        GwtSession gwtSession = null;
        try {
            // Get the user
            KapuaLocator locator = KapuaLocator.getInstance();
            AuthenticationService authenticationService = locator.getService(AuthenticationService.class);
            CredentialsFactory credentialsFactory = locator.getFactory(CredentialsFactory.class);
<<<<<<< HEAD
            LoginCredentials credentials = credentialsFactory.newUsernamePasswordCredentials(tmpUser.getUsername(), tmpUser.getPassword().toCharArray());
=======
            LoginCredentials credentials = credentialsFactory.newUsernamePasswordCredentials(gwtLoginCredentials.getUsername(), gwtLoginCredentials.getPassword().toCharArray());
>>>>>>> 0eb399ce

            // Login
            authenticationService.login(credentials);

            // Get the session infos
            gwtSession = establishSession();
        } catch (Throwable t) {
            logout();
            KapuaExceptionHandler.handle(t);
        }
        return gwtSession;
    }


    @Override
    public GwtSession login(GwtJwtCredential gwtAccessTokenCredentials) throws GwtKapuaException {
     // VIP
        // keep this here to make sure we initialize the logger.
        // Without the following, console logger may not log anything when deployed into tomcat.
        s_logger.info(">>> THIS IS INFO <<<");
        s_logger.warn(">>> THIS IS WARN <<<");
        s_logger.debug(">>> THIS IS DEBUG <<<");

        GwtSession gwtSession = null;
        try {
            // Get the user
            KapuaLocator locator = KapuaLocator.getInstance();
            AuthenticationService authenticationService = locator.getService(AuthenticationService.class);
            CredentialsFactory credentialsFactory = locator.getFactory(CredentialsFactory.class);
            JwtCredentials credentials = credentialsFactory.newJwtCredentials(gwtAccessTokenCredentials.getAccessToken());

            // Login
            authenticationService.login(credentials);

            // Get the session infos
            gwtSession = establishSession();
        } catch (Throwable t) {
            logout();
            KapuaExceptionHandler.handle(t);
        }
        return gwtSession;
    }
    
    /**
     * Return the currently authenticated user or null if no session has been established.
     */
    public GwtSession getCurrentSession()
            throws GwtKapuaException {
        GwtSession gwtSession = null;
        try {
            Subject currentUser = SecurityUtils.getSubject();
            if (currentUser != null && currentUser.isAuthenticated()) {

                Session session = currentUser.getSession();
                gwtSession = (GwtSession) session.getAttribute(SESSION_CURRENT);

                // Store the user information in the sessions
                String username = (String) currentUser.getPrincipal();

                KapuaLocator locator = KapuaLocator.getInstance();
                UserService userService = locator.getService(UserService.class);
                User user = userService.findByName(username);

                // get the session
                if (gwtSession == null) {
                    gwtSession = establishSession();
                } else {
                    gwtSession.setGwtUser(KapuaGwtModelConverter.convert(user));
                }
            }
        } catch (Throwable t) {
            s_logger.warn("Error in getCurrentSession.", t);
            KapuaExceptionHandler.handle(t);
        }

        return gwtSession;
    }

    private GwtSession establishSession()
            throws KapuaException {
        KapuaLocator locator = KapuaLocator.getInstance();

        //
        // Get info from session
        KapuaSession kapuaSession = KapuaSecurityUtils.getSession();

        //
        // Get user info
        UserService userService = locator.getService(UserService.class);
<<<<<<< HEAD
        User user = userService.find(kapuaSession.getScopeId(),
                kapuaSession.getUserId());
=======
        User user = userService.find(kapuaSession.getScopeId(), kapuaSession.getUserId());
>>>>>>> 0eb399ce

        //
        // Get permission info
        AuthorizationService authorizationService = locator.getService(AuthorizationService.class);
        PermissionFactory permissionFactory = locator.getFactory(PermissionFactory.class);

        boolean hasAccountCreate = authorizationService.isPermitted(permissionFactory.newPermission(accountDomain, Actions.write, kapuaSession.getScopeId()));
        boolean hasAccountRead = authorizationService.isPermitted(permissionFactory.newPermission(accountDomain, Actions.read, kapuaSession.getScopeId()));
        boolean hasAccountUpdate = authorizationService.isPermitted(permissionFactory.newPermission(accountDomain, Actions.write, kapuaSession.getScopeId()));
        boolean hasAccountDelete = authorizationService.isPermitted(permissionFactory.newPermission(accountDomain, Actions.delete, kapuaSession.getScopeId()));
        boolean hasAccountAll = authorizationService.isPermitted(permissionFactory.newPermission(accountDomain, null, null));

        boolean hasDeviceCreate = authorizationService.isPermitted(permissionFactory.newPermission(deviceDomain, Actions.write, kapuaSession.getScopeId()));
        boolean hasDeviceRead = authorizationService.isPermitted(permissionFactory.newPermission(deviceDomain, Actions.read, kapuaSession.getScopeId()));
        boolean hasDeviceUpdate = authorizationService.isPermitted(permissionFactory.newPermission(deviceDomain, Actions.write, kapuaSession.getScopeId()));
        boolean hasDeviceDelete = authorizationService.isPermitted(permissionFactory.newPermission(deviceDomain, Actions.delete, kapuaSession.getScopeId()));
        boolean hasDeviceManage = authorizationService.isPermitted(permissionFactory.newPermission(deviceDomain, Actions.write, kapuaSession.getScopeId()));

        boolean hasDataRead = authorizationService.isPermitted(permissionFactory.newPermission(datastoreDomain, Actions.read, kapuaSession.getScopeId()));

        boolean hasUserCreate = authorizationService.isPermitted(permissionFactory.newPermission(userDomain, Actions.write, kapuaSession.getScopeId()));
        boolean hasUserRead = authorizationService.isPermitted(permissionFactory.newPermission(userDomain, Actions.read, kapuaSession.getScopeId()));
        boolean hasUserUpdate = authorizationService.isPermitted(permissionFactory.newPermission(userDomain, Actions.write, kapuaSession.getScopeId()));
        boolean hasUserDelete = authorizationService.isPermitted(permissionFactory.newPermission(userDomain, Actions.delete, kapuaSession.getScopeId()));

        boolean hasCredentialCreate = authorizationService.isPermitted(permissionFactory.newPermission(credentialDomain, Actions.write, kapuaSession.getScopeId()));
        boolean hasCredentialRead = authorizationService.isPermitted(permissionFactory.newPermission(credentialDomain, Actions.read, kapuaSession.getScopeId()));
        boolean hasCredentialUpdate = authorizationService.isPermitted(permissionFactory.newPermission(credentialDomain, Actions.write, kapuaSession.getScopeId()));
        boolean hasCredentialDelete = authorizationService.isPermitted(permissionFactory.newPermission(credentialDomain, Actions.delete, kapuaSession.getScopeId()));

        //
        // Get account info
        AccountService accountService = locator.getService(AccountService.class);
        Account account = accountService.find(kapuaSession.getScopeId());

        //
        // Convert entities
        GwtUser gwtUser = KapuaGwtModelConverter.convert(user);
        GwtAccount gwtAccount = KapuaGwtModelConverter.convert(account);

        //
        // Build the session
        GwtSession gwtSession = new GwtSession();

        // Console info
        SystemSetting commonsConfig = SystemSetting.getInstance();
        gwtSession.setVersion(commonsConfig.getString(SystemSettingKey.VERSION));
        gwtSession.setBuildVersion(commonsConfig.getString(SystemSettingKey.BUILD_VERSION));
        gwtSession.setBuildNumber(commonsConfig.getString(SystemSettingKey.BUILD_NUMBER));

        // User info
        gwtSession.setGwtUser(gwtUser);
        gwtSession.setGwtAccount(gwtAccount);
        gwtSession.setRootAccount(gwtAccount);
        gwtSession.setSelectedAccount(gwtAccount);

        // Permission info
        gwtSession.setAccountCreatePermission(hasAccountCreate);
        gwtSession.setAccountReadPermission(hasAccountRead);
        gwtSession.setAccountUpdatePermission(hasAccountUpdate);
        gwtSession.setAccountDeletePermission(hasAccountDelete);
        gwtSession.setAccountAllPermission(hasAccountAll);

        gwtSession.setDeviceCreatePermission(hasDeviceCreate);
        gwtSession.setDeviceReadPermission(hasDeviceRead);
        gwtSession.setDeviceUpdatePermission(hasDeviceUpdate);
        gwtSession.setDeviceDeletePermission(hasDeviceDelete);
        gwtSession.setDeviceManagePermission(hasDeviceManage);

        gwtSession.setDataReadPermission(hasDataRead);

        gwtSession.setUserCreatePermission(hasUserCreate);
        gwtSession.setUserReadPermission(hasUserRead);
        gwtSession.setUserUpdatePermission(hasUserUpdate);
        gwtSession.setUserDeletePermission(hasUserDelete);

        gwtSession.setCredentialCreatePermission(hasCredentialCreate);
        gwtSession.setCredentialReadPermission(hasCredentialRead);
        gwtSession.setCredentialUpdatePermission(hasCredentialUpdate);
        gwtSession.setCredentialDeletePermission(hasCredentialDelete);

        //
        // Saving session data in session
        // Session session = currentUser.getSession();
        // session.setAttribute(SESSION_CURRENT, gwtSession);
        // session.setAttribute(SESSION_CURRENT_USER, user);

        return gwtSession;
    }

    /**
     * Returns true if the currently connected user has the specified permission granted.
     */
    public Boolean hasAccess(String gwtPermission)
            throws GwtKapuaException {
        Boolean hasAccess = false;
        try {
            KapuaLocator locator = KapuaLocator.getInstance();
            AuthorizationService authorizationService = locator.getService(AuthorizationService.class);

            // Parse from string
            PermissionFactory permissionFactory = locator.getFactory(PermissionFactory.class);
            Permission permission = permissionFactory.parseString(gwtPermission);

            // Check
            hasAccess = authorizationService.isPermitted(permission);
        } catch (Throwable t) {
            KapuaExceptionHandler.handle(t);
        }
        return hasAccess;
    }

    /**
     * Logout call in response to the logout link/button.
     */
    public void logout()
            throws GwtKapuaException {
        try {
            // Logout
            KapuaLocator locator = KapuaLocator.getInstance();
            AuthenticationService authenticationService = locator.getService(AuthenticationService.class);
            authenticationService.logout();

            // Invalidate http session
            HttpServletRequest request = getThreadLocalRequest();
            request.getSession().invalidate();
        } catch (Throwable t) {
            KapuaExceptionHandler.handle(t);
        }
    }
}<|MERGE_RESOLUTION|>--- conflicted
+++ resolved
@@ -32,13 +32,9 @@
 import org.eclipse.kapua.service.account.internal.AccountDomain;
 import org.eclipse.kapua.service.authentication.AuthenticationService;
 import org.eclipse.kapua.service.authentication.CredentialsFactory;
-<<<<<<< HEAD
-import org.eclipse.kapua.service.authentication.LoginCredentials;
-=======
 import org.eclipse.kapua.service.authentication.JwtCredentials;
 import org.eclipse.kapua.service.authentication.LoginCredentials;
 import org.eclipse.kapua.service.authentication.credential.shiro.CredentialDomain;
->>>>>>> 0eb399ce
 import org.eclipse.kapua.service.authorization.AuthorizationService;
 import org.eclipse.kapua.service.authorization.domain.Domain;
 import org.eclipse.kapua.service.authorization.permission.Actions;
@@ -61,10 +57,6 @@
 public class GwtAuthorizationServiceImpl extends KapuaRemoteServiceServlet implements GwtAuthorizationService {
 
     private static final long serialVersionUID = -3919578632016541047L;
-<<<<<<< HEAD
-
-    private static final Logger s_logger = LoggerFactory.getLogger(GwtAuthorizationServiceImpl.class);
-=======
 
     private static final Logger s_logger = LoggerFactory.getLogger(GwtAuthorizationServiceImpl.class);
 
@@ -73,7 +65,6 @@
     private static final Domain datastoreDomain = new DatastoreDomain();
     private static final Domain userDomain = new UserDomain();
     private static final Domain credentialDomain = new CredentialDomain();
->>>>>>> 0eb399ce
 
     public static final String SESSION_CURRENT = "console.current.session";
     public static final String SESSION_CURRENT_USER = "console.current.user";
@@ -96,11 +87,7 @@
             KapuaLocator locator = KapuaLocator.getInstance();
             AuthenticationService authenticationService = locator.getService(AuthenticationService.class);
             CredentialsFactory credentialsFactory = locator.getFactory(CredentialsFactory.class);
-<<<<<<< HEAD
-            LoginCredentials credentials = credentialsFactory.newUsernamePasswordCredentials(tmpUser.getUsername(), tmpUser.getPassword().toCharArray());
-=======
             LoginCredentials credentials = credentialsFactory.newUsernamePasswordCredentials(gwtLoginCredentials.getUsername(), gwtLoginCredentials.getPassword().toCharArray());
->>>>>>> 0eb399ce
 
             // Login
             authenticationService.login(credentials);
@@ -190,12 +177,7 @@
         //
         // Get user info
         UserService userService = locator.getService(UserService.class);
-<<<<<<< HEAD
-        User user = userService.find(kapuaSession.getScopeId(),
-                kapuaSession.getUserId());
-=======
         User user = userService.find(kapuaSession.getScopeId(), kapuaSession.getUserId());
->>>>>>> 0eb399ce
 
         //
         // Get permission info
